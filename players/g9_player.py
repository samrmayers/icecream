import math
import numpy as np
import copy
import logging
from typing import Callable, Dict, List, Tuple, Union


class Player:
    def __init__(self, flavor_preference: List[int], rng: np.random.Generator, logger: logging.Logger) -> None:
        """Initialise the player with given preference.

        Args:
            flavor_preference (List[int]): flavor preference, most flavored flavor is first element in the list and last element is least preferred flavor
            rng (np.random.Generator): numpy random number generator, use this for same player behvior across run
            logger (logging.Logger): logger use this like logger.info("message")
        """
        self.flavor_preference = flavor_preference
        self.rng = rng
        self.logger = logger
        self.state = None

        self.units_taken = 0
        self.prev_turn = 0

    def serve(self, top_layer: np.ndarray, curr_level: np.ndarray, player_idx: int, get_flavors: Callable[[], List[int]], get_player_count: Callable[[], int], get_served: Callable[[], List[Dict[int, int]]], get_turns_received: Callable[[], List[int]]) -> Dict[str, Union[Tuple[int], int]]:
        """Request what to scoop or whom to pass in the given step of the turn. In each turn the simulator calls this serve function multiple times for each step for a single player, until the player has scooped 24 units of ice-cream or asked to pass to next player or made an invalid request. If you have scooped 24 units of ice-cream in a turn then you get one last step in that turn where you can specify to pass to a player.

        Args:
            top_layer (np.ndarray): Numpy 2d array of size (24, 15) containing flavor at each cell location
            curr_level (np.ndarray): Numpy 2d array of size (24, 15) containing current level at each cell location from 7 to -1, where 7 is highest level at start and -1 means no icecream left at this level
            player_idx (int): index of your player, 0-indexed
            get_flavors (Callable[[], List[int]]): method which returns a list of all possible flavors 
            get_player_count (Callable[[], int]): method which returns number of total players
            get_served (Callable[[], List[Dict[int, int]]]): method which returns a list of dictionaries corresponding to each player, each dictionary at index i tells how units of a flavor are present in the bowl of the player with index i. E.g. lets say the fourth element is {1: 0, 2: 8...} means the corresponding player with index 4 has 0 units of flavor 1 and 8 units of flavor
            get_turns_received (Callable[[], List[int]]): method which returns a list of integers corresponding to each player, each element at index i tells how many turns a player with index i has played so far.

        Returns:
            Dict[str, Union[Tuple[int],int]]: Return a dictionary specifying what action to take in the next step.
            2 possible return values
            {"action": "scoop",  "values" : (i,j)} stating to scoop the 4 cells with index (i,j), (i+1,j), (i,j+1), (i+1,j+1)
            {"action": "pass",  "values" : i} pass to next player with index i
        """

<<<<<<< HEAD
        action = "scoop"
        max_pos = (-1,-1)
        max_score = -1
        for i in range(top_layer.shape[0]-2):
            for j in range(top_layer.shape[1]-2):
                score = self.scoop_score(top_layer, curr_level, (i,j))
                if score > max_score:
                    max_score = score
                    max_pos = (i,j)
=======
        turns_rec = get_turns_received()[player_idx]
        if self.prev_turn != turns_rec:
            self.prev_turn = turns_rec
            self.units_taken = 0

        action = "scoop"
        max_pos = (-1,-1)
        max_score = -1
        max_scoop_size = 0

        for i in range(top_layer.shape[0]-1):
            for j in range(top_layer.shape[1]-1):
                score, scoop_size = self.scoop_score(top_layer, curr_level, (i,j))
                if score > max_score:
                    max_score = score
                    max_pos = (i,j)
                    max_scoop_size = scoop_size
        self.units_taken += max_scoop_size
>>>>>>> 2d77de71

        return {"action": action,  "values": max_pos}

    def scoop_score(self, top_layer, curr_level, pos):
<<<<<<< HEAD
        max_level = np.max(curr_level[pos[0]:pos[0]+2, pos[1]:pos[1]+2])
        score = 0
        
        for i in range(pos[0],pos[0]+2):
            for j in range(pos[1],pos[1]+2):
                if curr_level[i,j] == max_level and top_layer[i,j] != -1:
                    # exactly how scores are computed in main.py
                    score += len(self.flavor_preference) - (self.flavor_preference.index(top_layer[i,j]) + 1) + 1
        return score







=======
        """
        top_layer (np.ndarray): Numpy 2d array of size (24, 15) containing flavor at each cell location
        curr_level (np.ndarray): Numpy 2d array of size (24, 15) containing current level at each cell location from 7 to -1, where 7 is highest level at start and -1 means no icecream left at this level
        pos (Tuple[int,int]): Position of top left of scoop

        Returns:
            score per unit in scoop
        """

        # No index out of bounds using this
        scoop_flavors = top_layer[pos[0]:pos[0]+2, pos[1]:pos[1]+2]
        scoop_levels  = curr_level[pos[0]:pos[0]+2, pos[1]:pos[1]+2]

        max_level = np.max(scoop_levels)

        score = 0
        units = 0
        
        for i,j in np.ndindex(scoop_flavors.shape):
            # unit at same level as max and the unit is actually there
            if scoop_levels[i,j] == max_level and scoop_flavors[i,j] != -1:
                # exactly how scores are computed in main.py
                score += len(self.flavor_preference) - (self.flavor_preference.index(scoop_flavors[i,j]) + 1) + 1
                units += 1
        
        if self.units_taken + units > 24: # Scoop will take more than 24
            score = 0
            units = 0
        elif units != 0:
            score /= units
        
        return score, units

    def get_scoop_size(self, curr_level, pos):
        """
        curr_level (np.ndarray): Numpy 2d array of size (24, 15) containing current level at each cell location from 8 to 0, where 8 is highest level at start and 0 means no icecream left at this level
        pos (Tuple[int,int]): Position of top left of scoop

        Returns:
            Number of units in this scoop
        """

        scoop_levels = curr_level[pos[0]:pos[0]+2, pos[1]:pos[1]+2]
        max_level = np.max(scoop_levels)

        scoop = scoop_levels[(scoop_levels == max_level) & (scoop_levels != -1)]
        return scoop.shape[0]
>>>>>>> 2d77de71
<|MERGE_RESOLUTION|>--- conflicted
+++ resolved
@@ -41,17 +41,6 @@
             {"action": "pass",  "values" : i} pass to next player with index i
         """
 
-<<<<<<< HEAD
-        action = "scoop"
-        max_pos = (-1,-1)
-        max_score = -1
-        for i in range(top_layer.shape[0]-2):
-            for j in range(top_layer.shape[1]-2):
-                score = self.scoop_score(top_layer, curr_level, (i,j))
-                if score > max_score:
-                    max_score = score
-                    max_pos = (i,j)
-=======
         turns_rec = get_turns_received()[player_idx]
         if self.prev_turn != turns_rec:
             self.prev_turn = turns_rec
@@ -70,29 +59,10 @@
                     max_pos = (i,j)
                     max_scoop_size = scoop_size
         self.units_taken += max_scoop_size
->>>>>>> 2d77de71
 
         return {"action": action,  "values": max_pos}
 
     def scoop_score(self, top_layer, curr_level, pos):
-<<<<<<< HEAD
-        max_level = np.max(curr_level[pos[0]:pos[0]+2, pos[1]:pos[1]+2])
-        score = 0
-        
-        for i in range(pos[0],pos[0]+2):
-            for j in range(pos[1],pos[1]+2):
-                if curr_level[i,j] == max_level and top_layer[i,j] != -1:
-                    # exactly how scores are computed in main.py
-                    score += len(self.flavor_preference) - (self.flavor_preference.index(top_layer[i,j]) + 1) + 1
-        return score
-
-
-
-
-
-
-
-=======
         """
         top_layer (np.ndarray): Numpy 2d array of size (24, 15) containing flavor at each cell location
         curr_level (np.ndarray): Numpy 2d array of size (24, 15) containing current level at each cell location from 7 to -1, where 7 is highest level at start and -1 means no icecream left at this level
@@ -139,5 +109,4 @@
         max_level = np.max(scoop_levels)
 
         scoop = scoop_levels[(scoop_levels == max_level) & (scoop_levels != -1)]
-        return scoop.shape[0]
->>>>>>> 2d77de71
+        return scoop.shape[0]