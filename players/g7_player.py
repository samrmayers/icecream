import math
import numpy as np
import copy
import logging
from typing import Callable, Dict, List, Tuple, Union
import heapq
<<<<<<< HEAD
=======
from collections import defaultdict
>>>>>>> 2434a327


class Player:
    def __init__(self, flavor_preference: List[int], rng: np.random.Generator, logger: logging.Logger) -> None:
        """Initialise the player with given preference.

        Args:
            flavor_preference (List[int]): flavor preference, most flavored flavor is first element in the list and last element is least preferred flavor
            rng (np.random.Generator): numpy random number generator, use this for same player behvior across run
            logger (logging.Logger): logger use this like logger.info("message")
        """
        self.flavor_preference = flavor_preference
        self.rng = rng
        self.logger = logger
        self.state = None
        self.flavor_points = {}
        self.discount = 0.9
        self.level_coef = 1

        flavor_preference_len = len(flavor_preference)

        for i in range(len(flavor_preference)):
            self.flavor_points[flavor_preference[i]] = flavor_preference_len - i

        self.flavor_points[-1] = 0

        self.move_scores = {}
        self.round = 1
        self.priority_moves = [] # to store cumulative moves

        self.total_cells = 2880
        self.distribution = self.get_init_distribution()

<<<<<<< HEAD
=======
        self.remaining_scoops = 24

>>>>>>> 2434a327
    def get_init_distribution(self):
        flavor_preference_len = len(self.flavor_preference)
        return [self.total_cells / flavor_preference_len] * flavor_preference_len

    def get_distribution(self, served, top_layer):
        # index of distribution corresopnds to flavor with value i + 1
        self.distribution = self.get_init_distribution()
        for row in top_layer:
            for val in row:
                if val > 0:
                    self.distribution[val - 1] -= 1
        for player in served:
            for flavor, consumed in player.items():
                self.distribution[flavor - 1] -= consumed

    def update_hidden_cell_expectation(self, served, top_layer):
<<<<<<< HEAD
        distribution = self.get_distribution(served, top_layer)
        total = sum(self.distribution)
        ans = 0
        for i, v in enumerate(self.distribution):
            ans += self.flavor_points[i + 1] * max(v, 0) / total
        self.flavor_points[-2] = ans
=======
        self.get_distribution(served, top_layer)
        total = sum(self.distribution)
        if total == 0:
            self.flavor_points[-2] = 0
        else:
            ans = 0
            for i, v in enumerate(self.distribution):
                ans += self.flavor_points[i + 1] * max(v, 0) / total
            self.flavor_points[-2] = ans
>>>>>>> 2434a327


    def calculate_score_scoop(self, scoop):
        """
        Calculate of scoop based on flavor_points
        """
        total = 0
        num_scooped = 0
        coef = self.level_coef

        for level in scoop:
            if len(level) > 0:
                for f in level:
                    total += self.flavor_points[f] * coef
                    num_scooped += 1
                coef *= self.discount
        
        return total / num_scooped if num_scooped > 0 else total


    def get_scoop(self,i,j,top_layer,curr_level):
        """
        Gets a 2x2 scoop from (i,j) to (i+1,j+1), from maximum level to minimum level
        returns list of list (e.g [[flavors on level 8], [flavors on level 7], ...])
        if there are cells that are unknown, replaces them with average value
        """
        levels = []

        scoop = [[curr_level[i][j],curr_level[i][j+1]],[curr_level[i+1][j],curr_level[i+1][j+1]]]
        max_level = np.amax(scoop)
        min_level = max(np.amin(scoop),1)

        for level in range(max_level,min_level-1,-1):
            l = []
            for x in range(2):
                for y in range(2):
                    if curr_level[i+x][j+y] == level:
                        l.append(top_layer[i+x][j+y])
                    elif curr_level[i+x][j+y] > level:
                        l.append(-2)
            levels.append(l)
            
        return levels

    def calc_scr_flavor_pref(self, bowl):
        total = 0
        for k,v in bowl.items():
            total += self.flavor_points[k] * v
        return total

    def total_scoop_in_bowl(self, player_idx, served):
        return sum(served[player_idx].values())

    def updated_score(self, i, j, top_layer, curr_level):
        """
        Updated scoop + score function
        """

        scoop = [[curr_level[i][j], curr_level[i][j + 1]], [curr_level[i + 1][j], curr_level[i + 1][j + 1]]]
        max_level = np.amax(scoop)
        min_level = max(np.amin(scoop), 0)  # changed 1 to zero as -1 is no icecream
        cumulative_score = 0
        num_scooped = 0
        num_moves = 0
        prev_num_unseen_cells = 0
        num_unseen_cells = 0

        for level in range(max_level, min_level - 1, -1):
<<<<<<< HEAD
            l = []
=======
>>>>>>> 2434a327
            for x in range(2):
                for y in range(2):
                    if curr_level[i + x][j + y] == level:
                        cumulative_score += self.flavor_points[top_layer[i + x][j + y]]
                        num_scooped += 1
                        num_unseen_cells += 1

            num_moves += 1
            cumulative_score += prev_num_unseen_cells * self.flavor_points[-2]
            num_scooped += prev_num_unseen_cells
            score = (cumulative_score / num_scooped) if num_scooped > 0 else 0
            self.move_scores[-score] = (num_moves, num_scooped, i, j)
            prev_num_unseen_cells = num_unseen_cells
<<<<<<< HEAD
            num_unseen_cells = 0
=======

    def calculate_last_2(self):
        scoops_scores = defaultdict(int)
        scoop_info = {}

        for score in self.move_scores:
            max_num_moves, max_scoop_cells, max_scoop_i, max_scoop_j = self.move_scores[score]

            for s in range(1,8):
                if s in scoop_info and s + max_scoop_cells <= self.remaining_scoops:
                    other_s_info = scoop_info[s]
                    if scoops_scores[s + max_scoop_cells] > scoops_scores[s] + score:
                        scoops_scores[s + max_scoop_cells] = scoops_scores[s] * other_s_info[1] + score * max_scoop_cells
                        if scoops_scores[s] * other_s_info[1] < score * max_scoop_cells:
                            scoop_info[s + max_scoop_cells] = other_s_info
                        else:
                            scoop_info[s + max_scoop_cells] = self.move_scores[score]
            
            if max_scoop_cells <= self.remaining_scoops:
                if max_scoop_cells not in scoop_info or scoops_scores[max_scoop_cells] * scoop_info[max_scoop_cells][1] > score * max_scoop_cells:
                    scoops_scores[max_scoop_cells] = score * max_scoop_cells
                    scoop_info[max_scoop_cells] = self.move_scores[score]
        
        for key,value in scoops_scores.items():
            self.move_scores[value] = scoop_info[key]

>>>>>>> 2434a327

    def serve(self, top_layer: np.ndarray, curr_level: np.ndarray, player_idx: int, get_flavors: Callable[[], List[int]], get_player_count: Callable[[], int], get_served: Callable[[], List[Dict[int, int]]], get_turns_received: Callable[[], List[int]]) -> Dict[str, Union[Tuple[int], int]]:
        """Request what to scoop or whom to pass in the given step of the turn. In each turn the simulator calls this serve function multiple times for each step for a single player, until the player has scooped 24 units of ice-cream or asked to pass to next player or made an invalid request. If you have scooped 24 units of ice-cream in a turn then you get one last step in that turn where you can specify to pass to a player.

        Args:
            top_layer (np.ndarray): Numpy 2d array of size (24, 15) containing flavor at each cell location
            curr_level (np.ndarray): Numpy 2d array of size (24, 15) containing current level at each cell location from 8 to 0, where 8 is highest level at start and 0 means no icecream left at this level
            player_idx (int): index of your player, 0-indexed
            get_flavors (Callable[[], List[int]]): method which returns a list of all possible flavors 
            get_player_count (Callable[[], int]): method which returns number of total players
            get_served (Callable[[], List[Dict[int, int]]]): method which returns a list of dictionaries corresponding to each player, each dictionary at index i tells how units of a flavor are present in the bowl of the player with index i. E.g. lets say the fourth element is {1: 0, 2: 8...} means the corresponding player with index 4 has 0 units of flavor 1 and 8 units of flavor
            get_turns_received (Callable[[], List[int]]): method which returns a list of integers corresponding to each player, each element at index i tells how many turns a player with index i has played so far.

        Returns:
            Dict[str, Union[Tuple[int],int]]: Return a dictionary specifying what action to take in the next step.
            2 possible return values
            {"action": "scoop",  "values" : (i,j)} stating to scoop the 4 cells with index (i,j), (i+1,j), (i,j+1), (i+1,j+1)
            {"action": "pass",  "values" : i} pass to next player with index i
        """

        max_scoop_i, max_scoop_j = -1, -1
        max_scoop_point = -1

        self.update_hidden_cell_expectation(get_served(), top_layer)

<<<<<<< HEAD
        remaining_scoops = self.total_scoop_in_bowl(player_idx, get_served()) - ((self.round-1) * 24)
        if len(self.priority_moves) > 0:
            max_scoop_i, max_scoop_j = self.priority_moves.pop(0)
=======
        remaining_scoops = self.remaining_scoops
        if len(self.priority_moves) > 0:
            max_scoop_i, max_scoop_j = self.priority_moves.pop(0)
            max_scoop_cells = 0
            scoop = [[curr_level[max_scoop_i][max_scoop_j], curr_level[max_scoop_i][max_scoop_j + 1]], [curr_level[max_scoop_i + 1][max_scoop_j], curr_level[max_scoop_i + 1][max_scoop_j + 1]]]
            max_level = np.amax(scoop)

            for x in range(2):
                for y in range(2):
                    if curr_level[max_scoop_i+x][max_scoop_j+y] == max_level:
                        max_scoop_cells += 1
            
>>>>>>> 2434a327
        else:
            for i in range(len(top_layer) - 1):
                for j in range(len(top_layer[i]) - 1):
                    self.updated_score(i, j, top_layer, curr_level)
<<<<<<< HEAD
                    #scoop = self.get_scoop(i,j,top_layer,curr_level)
                    #scoop_point = self.calculate_score_scoop(scoop)

                    #if scoop_point > max_scoop_point:
                    #    max_scoop_point = scoop_point
                    #    max_scoop_i, max_scoop_j = i, j

            scores = list(self.move_scores.keys())
            heapq.heapify(scores)
            max_score = heapq.heappop(scores)
            max_num_moves, max_scoop_cells, max_scoop_i, max_scoop_j = self.move_scores[max_score]
            while max_scoop_cells > remaining_scoops and len(scores) > 0:
                max_score = heapq.heappop(scores)
                max_num_moves, max_scoop_cells, max_scoop_i, max_scoop_j = self.move_scores[max_score]

            if max_num_moves > 1:
                for q in range(max_num_moves-1):
                    self.priority_moves.append((i, j))

        time_to_pass = (remaining_scoops == 24)

        if time_to_pass:
=======

            scores = list(self.move_scores.keys())
            if len(scores) == 0:
                time_to_pass = True
            else:
                heapq.heapify(scores)
                max_score = heapq.heappop(scores)
                max_num_moves, max_scoop_cells, max_scoop_i, max_scoop_j = self.move_scores[max_score]
                while max_scoop_cells > remaining_scoops and len(scores) > 0:
                    max_score = heapq.heappop(scores)
                    max_num_moves, max_scoop_cells, max_scoop_i, max_scoop_j = self.move_scores[max_score]

                if max_num_moves > 1:
                    max_scoop_cells = 0
                    scoop = [[curr_level[max_scoop_i][max_scoop_j], curr_level[max_scoop_i][max_scoop_j + 1]], [curr_level[max_scoop_i + 1][max_scoop_j], curr_level[max_scoop_i + 1][max_scoop_j + 1]]]
                    max_level = np.amax(scoop)

                    for x in range(2):
                        for y in range(2):
                            if curr_level[max_scoop_i+x][max_scoop_j+y] == max_level:
                                max_scoop_cells += 1
                    
                    for _ in range(max_num_moves-1):
                        self.priority_moves.append((max_scoop_i, max_scoop_j))

        time_to_pass = (remaining_scoops == 0)
        self.move_scores = {}

        if time_to_pass or max_scoop_cells > remaining_scoops:
>>>>>>> 2434a327
            points = []
            served = get_served()
            turns = get_turns_received()
            for idx in range(get_player_count()):
<<<<<<< HEAD
                if idx != player_idx:
                    point = self.calc_scr_flavor_pref(served[idx])
                    points.append((point,turns[idx],idx))
            
            sorted_points = sorted(points, key=lambda x: (x[1], x[0]))
            next_player = sorted_points[2]
            self.round += 1
            return {"action": "pass", "values": next_player}

=======
                point = self.calc_scr_flavor_pref(served[idx])
                points.append((point,turns[idx],idx))
            
            sorted_points = sorted(points, key=lambda x: (x[1], x[0]))
            next_player = sorted_points[0][2]
            self.round += 1
            self.priority_moves = []
            self.remaining_scoops = 24
            return {"action": "pass", "values": next_player}

        self.remaining_scoops -= max_scoop_cells
>>>>>>> 2434a327
        return {"action": "scoop",  "values": (max_scoop_i, max_scoop_j)}
<|MERGE_RESOLUTION|>--- conflicted
+++ resolved
@@ -4,10 +4,7 @@
 import logging
 from typing import Callable, Dict, List, Tuple, Union
 import heapq
-<<<<<<< HEAD
-=======
 from collections import defaultdict
->>>>>>> 2434a327
 
 
 class Player:
@@ -41,11 +38,8 @@
         self.total_cells = 2880
         self.distribution = self.get_init_distribution()
 
-<<<<<<< HEAD
-=======
         self.remaining_scoops = 24
 
->>>>>>> 2434a327
     def get_init_distribution(self):
         flavor_preference_len = len(self.flavor_preference)
         return [self.total_cells / flavor_preference_len] * flavor_preference_len
@@ -62,14 +56,6 @@
                 self.distribution[flavor - 1] -= consumed
 
     def update_hidden_cell_expectation(self, served, top_layer):
-<<<<<<< HEAD
-        distribution = self.get_distribution(served, top_layer)
-        total = sum(self.distribution)
-        ans = 0
-        for i, v in enumerate(self.distribution):
-            ans += self.flavor_points[i + 1] * max(v, 0) / total
-        self.flavor_points[-2] = ans
-=======
         self.get_distribution(served, top_layer)
         total = sum(self.distribution)
         if total == 0:
@@ -79,7 +65,6 @@
             for i, v in enumerate(self.distribution):
                 ans += self.flavor_points[i + 1] * max(v, 0) / total
             self.flavor_points[-2] = ans
->>>>>>> 2434a327
 
 
     def calculate_score_scoop(self, scoop):
@@ -148,10 +133,6 @@
         num_unseen_cells = 0
 
         for level in range(max_level, min_level - 1, -1):
-<<<<<<< HEAD
-            l = []
-=======
->>>>>>> 2434a327
             for x in range(2):
                 for y in range(2):
                     if curr_level[i + x][j + y] == level:
@@ -165,9 +146,6 @@
             score = (cumulative_score / num_scooped) if num_scooped > 0 else 0
             self.move_scores[-score] = (num_moves, num_scooped, i, j)
             prev_num_unseen_cells = num_unseen_cells
-<<<<<<< HEAD
-            num_unseen_cells = 0
-=======
 
     def calculate_last_2(self):
         scoops_scores = defaultdict(int)
@@ -194,7 +172,6 @@
         for key,value in scoops_scores.items():
             self.move_scores[value] = scoop_info[key]
 
->>>>>>> 2434a327
 
     def serve(self, top_layer: np.ndarray, curr_level: np.ndarray, player_idx: int, get_flavors: Callable[[], List[int]], get_player_count: Callable[[], int], get_served: Callable[[], List[Dict[int, int]]], get_turns_received: Callable[[], List[int]]) -> Dict[str, Union[Tuple[int], int]]:
         """Request what to scoop or whom to pass in the given step of the turn. In each turn the simulator calls this serve function multiple times for each step for a single player, until the player has scooped 24 units of ice-cream or asked to pass to next player or made an invalid request. If you have scooped 24 units of ice-cream in a turn then you get one last step in that turn where you can specify to pass to a player.
@@ -220,11 +197,6 @@
 
         self.update_hidden_cell_expectation(get_served(), top_layer)
 
-<<<<<<< HEAD
-        remaining_scoops = self.total_scoop_in_bowl(player_idx, get_served()) - ((self.round-1) * 24)
-        if len(self.priority_moves) > 0:
-            max_scoop_i, max_scoop_j = self.priority_moves.pop(0)
-=======
         remaining_scoops = self.remaining_scoops
         if len(self.priority_moves) > 0:
             max_scoop_i, max_scoop_j = self.priority_moves.pop(0)
@@ -237,35 +209,10 @@
                     if curr_level[max_scoop_i+x][max_scoop_j+y] == max_level:
                         max_scoop_cells += 1
             
->>>>>>> 2434a327
         else:
             for i in range(len(top_layer) - 1):
                 for j in range(len(top_layer[i]) - 1):
                     self.updated_score(i, j, top_layer, curr_level)
-<<<<<<< HEAD
-                    #scoop = self.get_scoop(i,j,top_layer,curr_level)
-                    #scoop_point = self.calculate_score_scoop(scoop)
-
-                    #if scoop_point > max_scoop_point:
-                    #    max_scoop_point = scoop_point
-                    #    max_scoop_i, max_scoop_j = i, j
-
-            scores = list(self.move_scores.keys())
-            heapq.heapify(scores)
-            max_score = heapq.heappop(scores)
-            max_num_moves, max_scoop_cells, max_scoop_i, max_scoop_j = self.move_scores[max_score]
-            while max_scoop_cells > remaining_scoops and len(scores) > 0:
-                max_score = heapq.heappop(scores)
-                max_num_moves, max_scoop_cells, max_scoop_i, max_scoop_j = self.move_scores[max_score]
-
-            if max_num_moves > 1:
-                for q in range(max_num_moves-1):
-                    self.priority_moves.append((i, j))
-
-        time_to_pass = (remaining_scoops == 24)
-
-        if time_to_pass:
-=======
 
             scores = list(self.move_scores.keys())
             if len(scores) == 0:
@@ -295,22 +242,10 @@
         self.move_scores = {}
 
         if time_to_pass or max_scoop_cells > remaining_scoops:
->>>>>>> 2434a327
             points = []
             served = get_served()
             turns = get_turns_received()
             for idx in range(get_player_count()):
-<<<<<<< HEAD
-                if idx != player_idx:
-                    point = self.calc_scr_flavor_pref(served[idx])
-                    points.append((point,turns[idx],idx))
-            
-            sorted_points = sorted(points, key=lambda x: (x[1], x[0]))
-            next_player = sorted_points[2]
-            self.round += 1
-            return {"action": "pass", "values": next_player}
-
-=======
                 point = self.calc_scr_flavor_pref(served[idx])
                 points.append((point,turns[idx],idx))
             
@@ -322,5 +257,4 @@
             return {"action": "pass", "values": next_player}
 
         self.remaining_scoops -= max_scoop_cells
->>>>>>> 2434a327
         return {"action": "scoop",  "values": (max_scoop_i, max_scoop_j)}
