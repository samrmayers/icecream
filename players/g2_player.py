import math
import numpy as np
import copy
import logging
from typing import Callable, Dict, List, Tuple, Union


class Player:
    def __init__(self, flavor_preference: List[int], rng: np.random.Generator, logger: logging.Logger) -> None:
        """Initialise the player with given preference.

        Args:
            flavor_preference (List[int]): flavor preference, most flavored flavor is first element in the list and last element is least preferred flavor
            rng (np.random.Generator): numpy random number generator, use this for same player behvior across run
            logger (logging.Logger): logger use this like logger.info("message")
        """
        self.flavor_preference = flavor_preference
        self.rng = rng
        self.logger = logger
        self.state = 0

    def get_highest_score(self,top_layer,curr_level):
        
        # Starting a new turn, we can scoop 24 units of ice cream
        if self.state == 0:
            self.state = 24
        score = 0
<<<<<<< HEAD
        #max_i = -1
        #max_j = -1
=======
>>>>>>> 2434a327
        max_locations = []

        # Loop through every possible 2x2 square on the grid
        for i in range(top_layer.shape[0]-1):
            for j in range(top_layer.shape[1]-1):
                spoon_level = [curr_level[i,j],curr_level[i+1,j],curr_level[i,j+1],curr_level[i+1,j+1]]

                highest_level = max(spoon_level)
                if highest_level < 0: # zero will get no score and -1 will get terminated, so we skip
                    continue
                curr_flavors = [top_layer[i,j],top_layer[i+1,j],top_layer[i,j+1],top_layer[i+1,j+1]]
                curr_score = 0
                cell_counter = 0
                for index,flavor in enumerate(curr_flavors):
                    if spoon_level[index] == highest_level:
                        cell_counter+=1
                       # Total amount of flavors - index of this flavor (index 0 subtracts zero so player gets full points)
                        curr_score += (len(self.flavor_preference)-self.flavor_preference.index(flavor))
<<<<<<< HEAD
                unit_score = curr_score/cell_counter
                if unit_score>score: #inspired by group 6 to do per unit score
                    score=unit_score
                    max_locations = [(i,j, cell_counter, highest_level)]
                    #max_i=i
                    #max_j=j
                elif unit_score == score:
                    max_locations.append((i,j, cell_counter, highest_level))

        #first priority: highest_level != 0 (so we uncover something if we can)
        if len(max_locations) == 1:
=======
                unit_score = curr_score / cell_counter

                # Trying to scoop more cells then we can, then we should not scoop from here
                if cell_counter > self.state:
                    continue
                if unit_score>score: #inspired by group 6 to do per unit score
                    score=unit_score
                    max_locations = [(i,j, cell_counter, highest_level)]
                elif unit_score == score:
                    max_locations.append((i,j, cell_counter, highest_level))

        if len(max_locations) == 0: # there is no scoop we can take
            self.state = 0 # means we are ready for the next turn
            return (0,0) # eventually want to make this do a choice of passing
        
        # first priority: highest_level != 0 (so we uncover something if we can)
        if len(max_locations) == 1:
            self.update_state(max_locations[0][2])
>>>>>>> 2434a327
            return (max_locations[0][0], max_locations[0][1])
        
        max_locations.sort(key=lambda x: x[2], reverse=True)
        higher_level = list(filter(lambda x: x[3] != 0, max_locations)) # filter function preserves order

        if not higher_level:
<<<<<<< HEAD
            return (max_locations[0][0], max_locations[0][1])
        else:
            return (higher_level[0][0], higher_level[0][1]) 

=======
            self.update_state(max_locations[0][2])
            return (max_locations[0][0], max_locations[0][1])
        else:
            self.update_state(higher_level[0][2])
            return (higher_level[0][0], higher_level[0][1]) 


    def update_state(self, units_taken):
        self.state = self.state - units_taken
        if self.state <= 0:
            self.state = -1


>>>>>>> 2434a327
        
        #second priority: higher cell_counter (so we uncover more new spots)
        

        #ideas for future:
        #think about level compared to neighbors (is it beneficial to leave little 1 squares or harmful)
        #should we save units by instead prioritizing lowest cell_counter
        #consider if decision will leave us with a left over scoop we can't use
        #consider "similar" scores
        # print(score)

    def serve(self, top_layer: np.ndarray, curr_level: np.ndarray, player_idx: int, get_flavors: Callable[[], List[int]], get_player_count: Callable[[], int], get_served: Callable[[], List[Dict[int, int]]], get_turns_received: Callable[[], List[int]]) -> Dict[str, Union[Tuple[int], int]]:
        """Request what to scoop or whom to pass in the given step of the turn. In each turn the simulator calls this serve function multiple times for each step for a single player, until the player has scooped 24 units of ice-cream or asked to pass to next player or made an invalid request. If you have scooped 24 units of ice-cream in a turn then you get one last step in that turn where you can specify to pass to a player.

        Args:
            top_layer (np.ndarray): Numpy 2d array of size (24, 15) containing flavor at each cell location
            curr_level (np.ndarray): Numpy 2d array of size (24, 15) containing current level at each cell location from 8 to 0, where 8 is highest level at start and 0 means no icecream left at this level
            player_idx (int): index of your player, 0-indexed
            get_flavors (Callable[[], List[int]]): method which returns a list of all possible flavors 
            get_player_count (Callable[[], int]): method which returns number of total players
            get_served (Callable[[], List[Dict[int, int]]]): method which returns a list of dictionaries corresponding to each player, each dictionary at index i tells how units of a flavor are present in the bowl of the player with index i. E.g. lets say the fourth element is {1: 0, 2: 8...} means the corresponding player with index 4 has 0 units of flavor 1 and 8 units of flavor
            get_turns_received (Callable[[], List[int]]): method which returns a list of integers corresponding to each player, each element at index i tells how many turns a player with index i has played so far.

        Returns:
            Dict[str, Union[Tuple[int],int]]: Return a dictionary specifying what action to take in the next step.
            2 possible return values
            {"action": "scoop",  "values" : (i,j)} stating to scoop the 4 cells with index (i,j), (i+1,j), (i,j+1), (i+1,j+1)
            {"action": "pass",  "values" : i} pass to next player with index i
        """

        # print(f'Player 2 state -> {self.state}')
        if self.state == -1:
            action = "pass"
            # other_player_list = list(range(0, get_player_count()))
            # other_player_list.remove(player_idx)
            # next_player = other_player_list[self.rng.integers(0, len(other_player_list))]
            self.state = 0 # reset for next turn
            values = player_idx
        else:
            action = "scoop"
            values = self.get_highest_score(top_layer,curr_level)
        return {"action": action,  "values": values}<|MERGE_RESOLUTION|>--- conflicted
+++ resolved
@@ -25,11 +25,6 @@
         if self.state == 0:
             self.state = 24
         score = 0
-<<<<<<< HEAD
-        #max_i = -1
-        #max_j = -1
-=======
->>>>>>> 2434a327
         max_locations = []
 
         # Loop through every possible 2x2 square on the grid
@@ -48,19 +43,6 @@
                         cell_counter+=1
                        # Total amount of flavors - index of this flavor (index 0 subtracts zero so player gets full points)
                         curr_score += (len(self.flavor_preference)-self.flavor_preference.index(flavor))
-<<<<<<< HEAD
-                unit_score = curr_score/cell_counter
-                if unit_score>score: #inspired by group 6 to do per unit score
-                    score=unit_score
-                    max_locations = [(i,j, cell_counter, highest_level)]
-                    #max_i=i
-                    #max_j=j
-                elif unit_score == score:
-                    max_locations.append((i,j, cell_counter, highest_level))
-
-        #first priority: highest_level != 0 (so we uncover something if we can)
-        if len(max_locations) == 1:
-=======
                 unit_score = curr_score / cell_counter
 
                 # Trying to scoop more cells then we can, then we should not scoop from here
@@ -79,19 +61,12 @@
         # first priority: highest_level != 0 (so we uncover something if we can)
         if len(max_locations) == 1:
             self.update_state(max_locations[0][2])
->>>>>>> 2434a327
             return (max_locations[0][0], max_locations[0][1])
         
         max_locations.sort(key=lambda x: x[2], reverse=True)
         higher_level = list(filter(lambda x: x[3] != 0, max_locations)) # filter function preserves order
 
         if not higher_level:
-<<<<<<< HEAD
-            return (max_locations[0][0], max_locations[0][1])
-        else:
-            return (higher_level[0][0], higher_level[0][1]) 
-
-=======
             self.update_state(max_locations[0][2])
             return (max_locations[0][0], max_locations[0][1])
         else:
@@ -105,7 +80,6 @@
             self.state = -1
 
 
->>>>>>> 2434a327
         
         #second priority: higher cell_counter (so we uncover more new spots)
         
